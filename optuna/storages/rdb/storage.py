--- conflicted
+++ resolved
@@ -805,19 +805,10 @@
             #
             # This is because `self.get_trial_number_from_id()` may call `session.commit()`
             # internally, which causes unintended changes of the states of `trials`.
-<<<<<<< HEAD
-            # (see https://github.com/pfnet/optuna/pull/349#issuecomment-475086642 for details)
-            if temp_trial.number is None:
-                trial_number = self.get_trial_number_from_id(temp_trial.trial_id)
-                result.append(temp_trial._replace(number=trial_number))
-            else:
-                result.append(temp_trial)
-=======
             # (see https://github.com/optuna/optuna/pull/349#issuecomment-475086642 for details)
             trial_number = self.get_trial_number_from_id(temp_trial._trial_id)
             temp_trial.number = trial_number
             result.append(temp_trial)
->>>>>>> e2524fd4
 
         return result
 
