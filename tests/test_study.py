import copy
import itertools
from mock import Mock  # NOQA
from mock import patch
import multiprocessing
import os
import pandas as pd
import pickle
import pytest
import threading
import time
import uuid
import warnings

import optuna
from optuna.testing.storage import StorageSupplier
from optuna import type_checking

if type_checking.TYPE_CHECKING:
    from typing import Any  # NOQA
    from typing import Callable  # NOQA
    from typing import Dict  # NOQA
    from typing import Optional  # NOQA

STORAGE_MODES = [
    'none',  # We give `None` to storage argument, so InMemoryStorage is used.
    'new',  # We always create a new sqlite DB file for each experiment.
    'common',  # We use a sqlite DB file for the whole experiments.
]

if os.getenv('INCLUDE_SLOW_TESTS') is None:
    MAX_N_TRIALS = 20
    N_JOBS_LIST = [1, 2]
    CACHE_MODES = [True]
else:
    MAX_N_TRIALS = 50
    N_JOBS_LIST = [1, 2, 10, -1]
    CACHE_MODES = [True, False]


def setup_module():
    # type: () -> None

    StorageSupplier.setup_common_tempfile()


def teardown_module():
    # type: () -> None

    StorageSupplier.teardown_common_tempfile()


def func(trial, x_max=1.0):
    # type: (optuna.trial.Trial, float) -> float

    x = trial.suggest_uniform('x', -x_max, x_max)
    y = trial.suggest_loguniform('y', 20, 30)
    z = trial.suggest_categorical('z', (-1.0, 1.0))
    return (x - 2)**2 + (y - 25)**2 + z


class Func(object):
    def __init__(self, sleep_sec=None):
        # type: (Optional[float]) -> None

        self.n_calls = 0
        self.sleep_sec = sleep_sec
        self.lock = threading.Lock()
        self.x_max = 10.0

    def __call__(self, trial):
        # type: (optuna.trial.Trial) -> float

        with self.lock:
            self.n_calls += 1
            x_max = self.x_max
            self.x_max *= 0.9

        # Sleep for testing parallelism
        if self.sleep_sec is not None:
            time.sleep(self.sleep_sec)

        value = func(trial, x_max)
        check_params(trial.params)
        return value


def check_params(params):
    # type: (Dict[str, Any]) -> None

    assert sorted(params.keys()) == ['x', 'y', 'z']


def check_value(value):
    # type: (Optional[float]) -> None

    assert isinstance(value, float)
    assert -1.0 <= value <= 12.0**2 + 5.0**2 + 1.0


def check_frozen_trial(frozen_trial):
    # type: (optuna.structs.FrozenTrial) -> None

    if frozen_trial.state == optuna.structs.TrialState.COMPLETE:
        check_params(frozen_trial.params)
        check_value(frozen_trial.value)


def check_study(study):
    # type: (optuna.Study) -> None

    for trial in study.trials:
        check_frozen_trial(trial)

    complete_trials = [t for t in study.trials if t.state == optuna.structs.TrialState.COMPLETE]
    if len(complete_trials) == 0:
        with pytest.raises(ValueError):
            study.best_params
        with pytest.raises(ValueError):
            study.best_value
        with pytest.raises(ValueError):
            study.best_trial
    else:
        check_params(study.best_params)
        check_value(study.best_value)
        check_frozen_trial(study.best_trial)


def test_optimize_trivial_in_memory_new():
    # type: () -> None

    study = optuna.create_study()
    study.optimize(func, n_trials=10)
    check_study(study)


def test_optimize_trivial_in_memory_resume():
    # type: () -> None

    study = optuna.create_study()
    study.optimize(func, n_trials=10)
    study.optimize(func, n_trials=10)
    check_study(study)


def test_optimize_trivial_rdb_resume_study():
    # type: () -> None

    study = optuna.create_study('sqlite:///:memory:')
    study.optimize(func, n_trials=10)
    check_study(study)


def test_optimize_with_direction():
    # type: () -> None

    study = optuna.create_study(direction='minimize')
    study.optimize(func, n_trials=10)
    assert study.direction == optuna.structs.StudyDirection.MINIMIZE
    check_study(study)

    study = optuna.create_study(direction='maximize')
    study.optimize(func, n_trials=10)
    assert study.direction == optuna.structs.StudyDirection.MAXIMIZE
    check_study(study)

    with pytest.raises(ValueError):
        optuna.create_study(direction='test')


@pytest.mark.parametrize(
    'n_trials, n_jobs, storage_mode, cache_mode',
    itertools.product(
        (0, 1, 2, MAX_N_TRIALS),  # n_trials
        N_JOBS_LIST,  # n_jobs
        STORAGE_MODES,  # storage_mode
        CACHE_MODES,  # cache_mode
    ))
def test_optimize_parallel(n_trials, n_jobs, storage_mode, cache_mode):
    # type: (int, int, str, bool)-> None

    f = Func()

    with StorageSupplier(storage_mode, cache_mode) as storage:
        study = optuna.create_study(storage=storage)
        study.optimize(f, n_trials=n_trials, n_jobs=n_jobs)
        assert f.n_calls == len(study.trials) == n_trials
        check_study(study)


@pytest.mark.parametrize(
    'n_trials, n_jobs, storage_mode, cache_mode',
    itertools.product(
        (0, 1, 2, MAX_N_TRIALS, None),  # n_trials
        N_JOBS_LIST,  # n_jobs
        STORAGE_MODES,  # storage_mode
        CACHE_MODES,  # cache_mode
    ))
def test_optimize_parallel_timeout(n_trials, n_jobs, storage_mode, cache_mode):
    # type: (int, int, str, bool) -> None

    sleep_sec = 0.1
    timeout_sec = 1.0
    f = Func(sleep_sec=sleep_sec)

    with StorageSupplier(storage_mode, cache_mode) as storage:
        study = optuna.create_study(storage=storage)
        study.optimize(f, n_trials=n_trials, n_jobs=n_jobs, timeout=timeout_sec)

        assert f.n_calls == len(study.trials)

        if n_trials is not None:
            assert f.n_calls <= n_trials

        # A thread can process at most (timeout_sec / sleep_sec + 1) trials.
        n_jobs_actual = n_jobs if n_jobs != -1 else multiprocessing.cpu_count()
        max_calls = (timeout_sec / sleep_sec + 1) * n_jobs_actual
        assert f.n_calls <= max_calls

        check_study(study)


@pytest.mark.parametrize('storage_mode', STORAGE_MODES)
@pytest.mark.parametrize('cache_mode', CACHE_MODES)
def test_optimize_with_catch(storage_mode, cache_mode):
    # type: (str, bool) -> None

    with StorageSupplier(storage_mode, cache_mode) as storage:
        study = optuna.create_study(storage=storage)

        def func_value_error(_):
            # type: (optuna.trial.Trial) -> float

            raise ValueError

        # Test default exceptions.
        with pytest.raises(ValueError):
            study.optimize(func_value_error, n_trials=20)
        assert len(study.trials) == 1
        assert all(trial.state == optuna.structs.TrialState.FAIL for trial in study.trials)

        # Test acceptable exception.
        study.optimize(func_value_error, n_trials=20, catch=(ValueError, ))
        assert len(study.trials) == 21
        assert all(trial.state == optuna.structs.TrialState.FAIL for trial in study.trials)

        # Test trial with unacceptable exception.
        with pytest.raises(ValueError):
            study.optimize(func_value_error, n_trials=20, catch=(ArithmeticError, ))
        assert len(study.trials) == 22
        assert all(trial.state == optuna.structs.TrialState.FAIL for trial in study.trials)


@pytest.mark.parametrize('catch', [[], [Exception], None, 1])
def test_optimize_with_catch_invalid_type(catch):
    # type: (Any) -> None

    study = optuna.create_study()

    def func_value_error(_):
        # type: (optuna.trial.Trial) -> float

        raise ValueError

    with pytest.raises(TypeError):
        study.optimize(func_value_error, n_trials=20, catch=catch)


@pytest.mark.parametrize('storage_mode', STORAGE_MODES)
@pytest.mark.parametrize('cache_mode', CACHE_MODES)
def test_study_set_and_get_user_attrs(storage_mode, cache_mode):
    # type: (str, bool) -> None

    with StorageSupplier(storage_mode, cache_mode) as storage:
        study = optuna.create_study(storage=storage)

        study.set_user_attr('dataset', 'MNIST')
        assert study.user_attrs['dataset'] == 'MNIST'


@pytest.mark.parametrize('storage_mode', STORAGE_MODES)
@pytest.mark.parametrize('cache_mode', CACHE_MODES)
def test_study_set_and_get_system_attrs(storage_mode, cache_mode):
    # type: (str, bool) -> None

    with StorageSupplier(storage_mode, cache_mode) as storage:
        study = optuna.create_study(storage=storage)

        study.set_system_attr('system_message', 'test')
        assert study.system_attrs['system_message'] == 'test'


@pytest.mark.parametrize('storage_mode', STORAGE_MODES)
@pytest.mark.parametrize('cache_mode', CACHE_MODES)
def test_trial_set_and_get_user_attrs(storage_mode, cache_mode):
    # type: (str, bool) -> None

    def f(trial):
        # type: (optuna.trial.Trial) -> float

        trial.set_user_attr('train_accuracy', 1)
        assert trial.user_attrs['train_accuracy'] == 1
        return 0.0

    with StorageSupplier(storage_mode, cache_mode) as storage:
        study = optuna.create_study(storage=storage)
        study.optimize(f, n_trials=1)
        frozen_trial = study.trials[0]
        assert frozen_trial.user_attrs['train_accuracy'] == 1


@pytest.mark.parametrize('storage_mode', STORAGE_MODES)
@pytest.mark.parametrize('cache_mode', CACHE_MODES)
def test_trial_set_and_get_system_attrs(storage_mode, cache_mode):
    # type: (str, bool) -> None

    def f(trial):
        # type: (optuna.trial.Trial) -> float

        trial.set_system_attr('system_message', 'test')
        assert trial.system_attrs['system_message'] == 'test'
        return 0.0

    with StorageSupplier(storage_mode, cache_mode) as storage:
        study = optuna.create_study(storage=storage)
        study.optimize(f, n_trials=1)
        frozen_trial = study.trials[0]
        assert frozen_trial.system_attrs['system_message'] == 'test'


@pytest.mark.parametrize('storage_mode', STORAGE_MODES)
@pytest.mark.parametrize('cache_mode', CACHE_MODES)
def test_get_all_study_summaries(storage_mode, cache_mode):
    # type: (str, bool) -> None

    with StorageSupplier(storage_mode, cache_mode) as storage:
        study = optuna.create_study(storage=storage)
        study.optimize(Func(), n_trials=5)

        summaries = optuna.get_all_study_summaries(study._storage)
        summary = [s for s in summaries if s._study_id == study._study_id][0]

        assert summary.study_name == study.study_name
        assert summary.n_trials == 5


@pytest.mark.parametrize('storage_mode', STORAGE_MODES)
@pytest.mark.parametrize('cache_mode', CACHE_MODES)
def test_get_all_study_summaries_with_no_trials(storage_mode, cache_mode):
    # type: (str, bool) -> None

    with StorageSupplier(storage_mode, cache_mode) as storage:
        study = optuna.create_study(storage=storage)

        summaries = optuna.get_all_study_summaries(study._storage)
        summary = [s for s in summaries if s._study_id == study._study_id][0]

        assert summary.study_name == study.study_name
        assert summary.n_trials == 0
        assert summary.datetime_start is None


@pytest.mark.parametrize('storage_mode', STORAGE_MODES)
@pytest.mark.parametrize('cache_mode', CACHE_MODES)
def test_run_trial(storage_mode, cache_mode):
    # type: (str, bool) -> None

    with StorageSupplier(storage_mode, cache_mode) as storage:
        study = optuna.create_study(storage=storage)

        # Test trial without exception.
        study._run_trial(func, catch=(Exception, ), gc_after_trial=True)
        check_study(study)

        # Test trial with acceptable exception.
        def func_value_error(_):
            # type: (optuna.trial.Trial) -> float

            raise ValueError

        trial = study._run_trial(func_value_error, catch=(ValueError, ), gc_after_trial=True)
        frozen_trial = study._storage.get_trial(trial._trial_id)

        expected_message = 'Setting status of trial#1 as TrialState.FAIL because of the ' \
                           'following error: ValueError()'
        assert frozen_trial.state == optuna.structs.TrialState.FAIL
        assert frozen_trial.system_attrs['fail_reason'] == expected_message

        # Test trial with unacceptable exception.
        with pytest.raises(ValueError):
            study._run_trial(func_value_error, catch=(ArithmeticError, ), gc_after_trial=True)

        # Test trial with invalid objective value: None
        def func_none(_):
            # type: (optuna.trial.Trial) -> float

            return None  # type: ignore

        trial = study._run_trial(func_none, catch=(Exception, ), gc_after_trial=True)
        frozen_trial = study._storage.get_trial(trial._trial_id)

        expected_message = 'Setting status of trial#3 as TrialState.FAIL because the returned ' \
                           'value from the objective function cannot be casted to float. ' \
                           'Returned value is: None'
        assert frozen_trial.state == optuna.structs.TrialState.FAIL
        assert frozen_trial.system_attrs['fail_reason'] == expected_message

        # Test trial with invalid objective value: nan
        def func_nan(_):
            # type: (optuna.trial.Trial) -> float

            return float('nan')

        trial = study._run_trial(func_nan, catch=(Exception, ), gc_after_trial=True)
        frozen_trial = study._storage.get_trial(trial._trial_id)

        expected_message = 'Setting status of trial#4 as TrialState.FAIL because the objective ' \
                           'function returned nan.'
        assert frozen_trial.state == optuna.structs.TrialState.FAIL
        assert frozen_trial.system_attrs['fail_reason'] == expected_message


# TODO(Yanase): Remove this test function after removing `optuna.structs.TrialPruned`.
@pytest.mark.parametrize('trial_pruned_class', [optuna.exceptions.TrialPruned,
                                                optuna.structs.TrialPruned])
def test_run_trial_with_trial_pruned(trial_pruned_class):
    # type: (Callable[[], optuna.exceptions.TrialPruned]) -> None

    study = optuna.create_study()

    def func_with_trial_pruned(_):
        # type: (optuna.trial.Trial) -> float

        raise trial_pruned_class()

    trial = study._run_trial(func_with_trial_pruned, catch=(), gc_after_trial=True)
    frozen_trial = study._storage.get_trial(trial._trial_id)
    assert frozen_trial.state == optuna.structs.TrialState.PRUNED


def test_study_pickle():
    # type: () -> None

    study_1 = optuna.create_study()
    study_1.optimize(func, n_trials=10)
    check_study(study_1)
    assert len(study_1.trials) == 10
    dumped_bytes = pickle.dumps(study_1)

    study_2 = pickle.loads(dumped_bytes)
    check_study(study_2)
    assert len(study_2.trials) == 10

    study_2.optimize(func, n_trials=10)
    check_study(study_2)
    assert len(study_2.trials) == 20


def test_study_trials_dataframe_with_no_trials():
    # type: () -> None

    study_with_no_trials = optuna.create_study()
    trials_df = study_with_no_trials.trials_dataframe()
    assert trials_df.empty


@pytest.mark.parametrize('storage_mode', STORAGE_MODES)
@pytest.mark.parametrize('cache_mode', CACHE_MODES)
@pytest.mark.parametrize('include_internal_fields', [True, False])
def test_trials_dataframe(storage_mode, cache_mode, include_internal_fields):
    # type: (str, bool, bool) -> None

    def f(trial):
        # type: (optuna.trial.Trial) -> float

        x = trial.suggest_int('x', 1, 1)
        y = trial.suggest_categorical('y', (2.5, ))
        trial.set_user_attr('train_loss', 3)
        return x + y  # 3.5

    with StorageSupplier(storage_mode, cache_mode) as storage:
        study = optuna.create_study(storage=storage)
        study.optimize(f, n_trials=3)
        df = study.trials_dataframe(include_internal_fields=include_internal_fields)
        # Change index to access rows via trial number.
        df.set_index(('number', ''), inplace=True, drop=False)
        assert len(df) == 3
        # TODO(Yanase): Remove number from system_attrs after adding TrialModel.number.
        # non-nested: 5, params: 2, user_attrs: 1, system_attrs: 1 and 9 in total.
        if include_internal_fields:
            # distributions:2, trial_id: 1
            assert len(df.columns) == 7 + 5
        else:
            assert len(df.columns) == 9

        for i in range(3):
            assert df.number[i] == i
            assert df.state[i] == optuna.structs.TrialState.COMPLETE
            assert df.value[i] == 3.5
            assert isinstance(df.datetime_start[i], pd.Timestamp)
            assert isinstance(df.datetime_complete[i], pd.Timestamp)
            assert df.params.x[i] == 1
            assert df.params.y[i] == 2.5
            assert df.user_attrs.train_loss[i] == 3
            assert df.system_attrs._number[i] == i
            if include_internal_fields:
                assert ('distributions', 'x') in df.columns
                assert ('distributions', 'y') in df.columns
                assert ('trial_id', '') in df.columns  # trial_id depends on other tests.
                assert ('distributions', 'x') in df.columns
                assert ('distributions', 'y') in df.columns


@pytest.mark.parametrize('storage_mode', STORAGE_MODES)
@pytest.mark.parametrize('cache_mode', CACHE_MODES)
def test_trials_dataframe_with_failure(storage_mode, cache_mode):
    # type: (str, bool) -> None

    def f(trial):
        # type: (optuna.trial.Trial) -> float

        x = trial.suggest_int('x', 1, 1)
        y = trial.suggest_categorical('y', (2.5, ))
        trial.set_user_attr('train_loss', 3)
        raise ValueError()
        return x + y  # 3.5

    with StorageSupplier(storage_mode, cache_mode) as storage:
        study = optuna.create_study(storage=storage)
        study.optimize(f, n_trials=3, catch=(ValueError,))
        df = study.trials_dataframe()
        # Change index to access rows via trial number.
        df.set_index(('number', ''), inplace=True, drop=False)
        assert len(df) == 3
        # TODO(Yanase): Remove number from system_attrs after adding TrialModel.number.
        # non-nested: 5, params: 2, user_attrs: 1 system_attrs: 2
        assert len(df.columns) == 10
        for i in range(3):
            assert df.number[i] == i
            assert df.state[i] == optuna.structs.TrialState.FAIL
            assert df.value[i] is None
            assert isinstance(df.datetime_start[i], pd.Timestamp)
            assert isinstance(df.datetime_complete[i], pd.Timestamp)
            assert df.params.x[i] == 1
            assert df.params.y[i] == 2.5
            assert df.user_attrs.train_loss[i] == 3
            assert df.system_attrs._number[i] == i
            assert ('system_attrs', 'fail_reason') in df.columns


@pytest.mark.parametrize('storage_mode', STORAGE_MODES)
@pytest.mark.parametrize('cache_mode', CACHE_MODES)
def test_create_study(storage_mode, cache_mode):
    # type: (str, bool) -> None

    with StorageSupplier(storage_mode, cache_mode) as storage:
        # Test creating a new study.
        study = optuna.create_study(storage=storage, load_if_exists=False)

        # Test `load_if_exists=True` with existing study.
        optuna.create_study(study_name=study.study_name, storage=storage, load_if_exists=True)

        if isinstance(study._storage, optuna.storages.InMemoryStorage):
            # `InMemoryStorage` does not share study's namespace (i.e., no name conflicts occur).
            optuna.create_study(study_name=study.study_name, storage=storage, load_if_exists=False)
        else:
            # Test `load_if_exists=False` with existing study.
            with pytest.raises(optuna.exceptions.DuplicatedStudyError):
                optuna.create_study(study_name=study.study_name,
                                    storage=storage,
                                    load_if_exists=False)


@pytest.mark.parametrize('storage_mode', STORAGE_MODES)
@pytest.mark.parametrize('cache_mode', CACHE_MODES)
def test_load_study(storage_mode, cache_mode):
    # type: (str, bool) -> None

    with StorageSupplier(storage_mode, cache_mode) as storage:
        if storage is None:
            # `InMemoryStorage` can not be used with `load_study` function.
            return

        study_name = str(uuid.uuid4())

        with pytest.raises(ValueError):
            # Test loading an unexisting study.
            optuna.study.load_study(study_name=study_name, storage=storage)

        # Create a new study.
        created_study = optuna.study.create_study(study_name=study_name, storage=storage)

        # Test loading an existing study.
        loaded_study = optuna.study.load_study(study_name=study_name, storage=storage)
        assert created_study._study_id == loaded_study._study_id


@pytest.mark.parametrize('storage_mode', STORAGE_MODES)
@pytest.mark.parametrize('cache_mode', CACHE_MODES)
def test_delete_study(storage_mode, cache_mode):
    # type: (str, bool) -> None

    with StorageSupplier(storage_mode, cache_mode) as storage:
        # Get storage object because delete_study does not accept None.
        storage = optuna.storages.get_storage(storage=storage)
        assert storage is not None

        # Test deleting a non-existing study.
        with pytest.raises(ValueError):
            optuna.delete_study("invalid-study-name", storage)

        # Test deleting an existing study.
        study = optuna.create_study(storage=storage, load_if_exists=False)
        optuna.delete_study(study.study_name, storage)

        # Test failed to delete the study which is already deleted.
        if not isinstance(study._storage, optuna.storages.InMemoryStorage):
            # Skip `InMemoryStorage` because it just internally initializes trials and so on.
            with pytest.raises(ValueError):
                optuna.delete_study(study.study_name, storage)


def test_nested_optimization():
    # type: () -> None

    def objective(trial):
        # type: (optuna.trial.Trial) -> float

        with pytest.raises(RuntimeError):
            trial.study.optimize(lambda _: 0.0, n_trials=1)

        return 1.0

    study = optuna.create_study()
    study.optimize(objective, n_trials=10, catch=())


@pytest.mark.parametrize('storage_mode', STORAGE_MODES)
def test_append_trial(storage_mode):
    # type: (str) -> None

    with StorageSupplier(storage_mode) as storage:
        study = optuna.create_study(storage=storage)
        assert len(study.trials) == 0

        study._append_trial(value=0.8)
        assert len(study.trials) == 1
        assert study.best_value == 0.8


def test_storage_property():
    # type: () -> None

    study = optuna.create_study()
    assert study.storage == study._storage


@patch('optuna.study.gc.collect')
def test_optimize_with_gc(collect_mock):
    # type: (Mock) -> None

    study = optuna.create_study()
    study.optimize(func, n_trials=10, gc_after_trial=True)
    check_study(study)
    assert collect_mock.call_count == 10


@patch('optuna.study.gc.collect')
def test_optimize_without_gc(collect_mock):
    # type: (Mock) -> None

    study = optuna.create_study()
    study.optimize(func, n_trials=10, gc_after_trial=False)
    check_study(study)
    assert collect_mock.call_count == 0


@pytest.mark.parametrize('n_jobs', [1, 4])
def test_callbacks(n_jobs):
    # type: (int) -> None

    study = optuna.create_study()

    def objective(trial):
        # type: (optuna.trial.Trial) -> float

        return trial.suggest_int('x', 1, 1)

    # Empty callback list.
    study.optimize(objective, callbacks=[], n_trials=10, n_jobs=n_jobs)

    # A callback.
    values = []
    callbacks = [lambda study, trial: values.append(trial.value)]
    study.optimize(objective, callbacks=callbacks, n_trials=10, n_jobs=n_jobs)
    assert values == [1] * 10

    # Two callbacks.
    values = []
    params = []
    callbacks = [
        lambda study, trial: values.append(trial.value),
        lambda study, trial: params.append(trial.params)
    ]
    study.optimize(objective, callbacks=callbacks, n_trials=10, n_jobs=n_jobs)
    assert values == [1] * 10
    assert params == [{'x': 1}] * 10

    # If a trial is failed with an exception and the exception is caught by the study,
    # callbacks are invoked.
    states = []
    callbacks = [lambda study, trial: states.append(trial.state)]
    study.optimize(
        lambda t: 1/0, callbacks=callbacks, n_trials=10, n_jobs=n_jobs,
        catch=(ZeroDivisionError,))
    assert states == [optuna.structs.TrialState.FAIL] * 10

    # NOTE: Because `Study.optimize` blocks forever if `n_jobs` is more than `1` and
    #       an uncaught exception is raised during an optimization,
    #       we test the following scenario only when `n_jobs==1`.
    #       For further details, please see https://github.com/optuna/optuna/issues/538.
    #
    # TODO(ohta): Fix `Study.optimize`

    if n_jobs == 1:
        # If a trial is failed with an exception and the exception isn't caught by the study,
        # callbacks aren't invoked.
        states = []
        callbacks = [lambda study, trial: states.append(trial.state)]
        with pytest.raises(ZeroDivisionError):
            study.optimize(lambda t: 1/0, callbacks=callbacks,
                           n_trials=10, n_jobs=n_jobs, catch=())
        assert states == []


<<<<<<< HEAD
@pytest.mark.parametrize('storage_mode', STORAGE_MODES)
@pytest.mark.parametrize('cache_mode', CACHE_MODES)
def test_get_trials(storage_mode, cache_mode):
    # type: (str, bool) -> None

    with StorageSupplier(storage_mode, cache_mode) as storage:
        storage = optuna.storages.get_storage(storage=storage)

        study = optuna.create_study(storage=storage)
        study.optimize(lambda t: t.suggest_int('x', 1, 5), n_trials=5)

        with patch('copy.deepcopy', wraps=copy.deepcopy) as mock_object:
            trials0 = study.get_trials(deepcopy=False)
            assert mock_object.call_count == 0
            assert len(trials0) == 5

            trials1 = study.get_trials(deepcopy=True)
            assert mock_object.call_count > 0
            assert trials0 == trials1

            # `study.trials` is equivalent to `study.get_trials(deepcopy=True)`.
            old_count = mock_object.call_count
            trials2 = study.trials
            assert mock_object.call_count > old_count
            assert trials0 == trials2
=======
def test_study_id():
    # type: () -> None

    study = optuna.create_study()

    with warnings.catch_warnings():
        warnings.simplefilter('ignore', category=DeprecationWarning)
        assert study.study_id == study._study_id

    with pytest.warns(DeprecationWarning):
        study.study_id
>>>>>>> a0273122
<|MERGE_RESOLUTION|>--- conflicted
+++ resolved
@@ -733,7 +733,6 @@
         assert states == []
 
 
-<<<<<<< HEAD
 @pytest.mark.parametrize('storage_mode', STORAGE_MODES)
 @pytest.mark.parametrize('cache_mode', CACHE_MODES)
 def test_get_trials(storage_mode, cache_mode):
@@ -759,7 +758,8 @@
             trials2 = study.trials
             assert mock_object.call_count > old_count
             assert trials0 == trials2
-=======
+
+
 def test_study_id():
     # type: () -> None
 
@@ -770,5 +770,4 @@
         assert study.study_id == study._study_id
 
     with pytest.warns(DeprecationWarning):
-        study.study_id
->>>>>>> a0273122
+        study.study_id