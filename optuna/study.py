--- conflicted
+++ resolved
@@ -503,33 +503,6 @@
                              trial_number, value, self.best_value, self.best_params))
 
 
-<<<<<<< HEAD
-=======
-class InTrialStudy(BaseStudy):
-    """An object to access a study instance inside a trial instance safely.
-
-    To prevent unexpected recursive calls of :func:`~optuna.study.Study.optimize()`, this class
-    does not allow to call :func:`~optuna.study.InTrialStudy.optimize()` unlike
-    :class:`~optuna.study.Study`.
-
-    Note that this object is created within Optuna library, so
-    it is not intended that library users directly use this constructor.
-
-    Args:
-        study:
-            A :class:`~optuna.study.Study` object.
-
-    """
-
-    def __init__(self, study):
-        # type: (Study) -> None
-
-        super(InTrialStudy, self).__init__(study.study_id, study._storage)
-
-        self.study_name = study.study_name
-
-
->>>>>>> e82e5e82
 def create_study(
         storage=None,  # type: Union[None, str, storages.BaseStorage]
         sampler=None,  # type: samplers.BaseSampler
