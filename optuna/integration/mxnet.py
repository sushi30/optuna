--- conflicted
+++ resolved
@@ -52,20 +52,4 @@
             self._trial.report(current_score, step=param.epoch)
             if self._trial.should_prune():
                 message = "Trial was pruned at epoch {}.".format(param.epoch)
-<<<<<<< HEAD
-                raise optuna.exceptions.TrialPruned(message)
-=======
-                raise optuna.TrialPruned(message)
-
-
-def _check_mxnet_availability():
-    # type: () -> None
-
-    if not _available:
-        raise ImportError(
-            "MXNet is not available. Please install MXNet to use this feature. "
-            "MXNet can be installed by executing `$ pip install mxnet`. "
-            "For further information, please refer to the installation guide of MXNet. "
-            "(The actual import error is as follows: " + str(_import_error) + ")"
-        )
->>>>>>> 2bc86cf7
+                raise optuna.TrialPruned(message)