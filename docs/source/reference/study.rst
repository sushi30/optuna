.. module:: optuna.study

Study
=====

.. autoclass:: Study
    :members:
    :inherited-members:
    :exclude-members: system_attrs, set_system_attr, storage

<<<<<<< HEAD
=======
.. autoclass:: InTrialStudy
    :members:
    :inherited-members:
    :exclude-members: storage

>>>>>>> e82e5e82
.. autofunction:: create_study
.. autofunction:: load_study
.. autofunction:: get_all_study_summaries<|MERGE_RESOLUTION|>--- conflicted
+++ resolved
@@ -8,14 +8,6 @@
     :inherited-members:
     :exclude-members: system_attrs, set_system_attr, storage
 
-<<<<<<< HEAD
-=======
-.. autoclass:: InTrialStudy
-    :members:
-    :inherited-members:
-    :exclude-members: storage
-
->>>>>>> e82e5e82
 .. autofunction:: create_study
 .. autofunction:: load_study
 .. autofunction:: get_all_study_summaries